# SPDX-License-Identifier: LGPL-3.0-or-later
"""The model that takes the coordinates, cell and atom types as input
and predicts some property. The models are automatically generated from
atomic models by the `deepmd.dpmodel.make_model` method.

The `make_model` method does the reduction, auto-differentiation and
communication of the atomic properties according to output variable
definition `deepmd.dpmodel.OutputVariableDef`.

All models should be inherited from :class:`deepmd.pt.model.model.model.BaseModel`.
Models generated by `make_model` have already done it.
"""

import copy
import json

import numpy as np

from deepmd.pt.model.atomic_model import (
    DPAtomicModel,
    PairTabAtomicModel,
)
from deepmd.pt.model.descriptor.base_descriptor import (
    BaseDescriptor,
)
from deepmd.pt.model.task import (
    BaseFitting,
)
from deepmd.utils.spin import (
    Spin,
)

from .dipole_model import (
    DipoleModel,
)
from .dos_model import (
    DOSModel,
)
from .dp_model import (
    DPModelCommon,
)
from .dp_zbl_model import (
    DPZBLModel,
)
from .ener_model import (
    EnergyModel,
)
from .hydra_ener_model import(
    HydraEnergyModel,
)
from .frozen import (
    FrozenModel,
)
from .make_hessian_model import (
    make_hessian_model,
)
from .make_model import (
    make_model,
)
from .model import (
    BaseModel,
)
from .polar_model import (
    PolarModel,
)
from .spin_model import (
    SpinEnergyModel,
    SpinModel,
)


def get_spin_model(model_params):
    model_params = copy.deepcopy(model_params)
    if not model_params["spin"]["use_spin"] or isinstance(
        model_params["spin"]["use_spin"][0], int
    ):
        use_spin = np.full(len(model_params["type_map"]), False)  # pylint: disable=no-explicit-dtype
        use_spin[model_params["spin"]["use_spin"]] = True
        model_params["spin"]["use_spin"] = use_spin.tolist()
    # include virtual spin and placeholder types
    model_params["type_map"] += [item + "_spin" for item in model_params["type_map"]]
    spin = Spin(
        use_spin=model_params["spin"]["use_spin"],
        virtual_scale=model_params["spin"]["virtual_scale"],
    )
    pair_exclude_types = spin.get_pair_exclude_types(
        exclude_types=model_params.get("pair_exclude_types", None)
    )
    model_params["pair_exclude_types"] = pair_exclude_types
    # for descriptor data stat
    model_params["descriptor"]["exclude_types"] = pair_exclude_types
    atom_exclude_types = spin.get_atom_exclude_types(
        exclude_types=model_params.get("atom_exclude_types", None)
    )
    model_params["atom_exclude_types"] = atom_exclude_types
    if (
        "env_protection" not in model_params["descriptor"]
        or model_params["descriptor"]["env_protection"] == 0.0
    ):
        model_params["descriptor"]["env_protection"] = 1e-6
    if model_params["descriptor"]["type"] in ["se_e2_a"]:
        # only expand sel for se_e2_a
        model_params["descriptor"]["sel"] += model_params["descriptor"]["sel"]
    backbone_model = get_standard_model(model_params)
    return SpinEnergyModel(backbone_model=backbone_model, spin=spin)


def get_zbl_model(model_params):
    model_params = copy.deepcopy(model_params)
    ntypes = len(model_params["type_map"])
    # descriptor
    model_params["descriptor"]["ntypes"] = ntypes
    model_params["descriptor"]["type_map"] = copy.deepcopy(model_params["type_map"])
    descriptor = BaseDescriptor(**model_params["descriptor"])
    # fitting
    fitting_net = model_params.get("fitting_net", None)
    fitting_net["type"] = fitting_net.get("type", "ener")
    fitting_net["ntypes"] = descriptor.get_ntypes()
    fitting_net["type_map"] = copy.deepcopy(model_params["type_map"])
    fitting_net["mixed_types"] = descriptor.mixed_types()
    fitting_net["embedding_width"] = descriptor.get_dim_out()
    fitting_net["dim_descrpt"] = descriptor.get_dim_out()
    grad_force = "direct" not in fitting_net["type"]
    if not grad_force:
        fitting_net["out_dim"] = descriptor.get_dim_emb()
        if "ener" in fitting_net["type"]:
            fitting_net["return_energy"] = True
    fitting = BaseFitting(**fitting_net)
    dp_model = DPAtomicModel(descriptor, fitting, type_map=model_params["type_map"])
    # pairtab
    filepath = model_params["use_srtab"]
    pt_model = PairTabAtomicModel(
        filepath,
        model_params["descriptor"]["rcut"],
        model_params["descriptor"]["sel"],
        type_map=model_params["type_map"],
    )

    rmin = model_params["sw_rmin"]
    rmax = model_params["sw_rmax"]
    atom_exclude_types = model_params.get("atom_exclude_types", [])
    pair_exclude_types = model_params.get("pair_exclude_types", [])
    return DPZBLModel(
        dp_model,
        pt_model,
        rmin,
        rmax,
        type_map=model_params["type_map"],
        atom_exclude_types=atom_exclude_types,
        pair_exclude_types=pair_exclude_types,
    )


def get_standard_model(model_params):
    model_params_old = model_params
    model_params = copy.deepcopy(model_params)
    ntypes = len(model_params["type_map"])
    # descriptor
    model_params["descriptor"]["ntypes"] = ntypes
    model_params["descriptor"]["type_map"] = copy.deepcopy(model_params["type_map"])
    descriptor = BaseDescriptor(**model_params["descriptor"])
    # fitting
    fitting_net = model_params.get("fitting_net", {})
    fitting_net["type"] = fitting_net.get("type", "ener")
    fitting_net["ntypes"] = descriptor.get_ntypes()
    fitting_net["type_map"] = copy.deepcopy(model_params["type_map"])
    fitting_net["mixed_types"] = descriptor.mixed_types()
    if fitting_net["type"] in ["dipole", "polar"]:
        fitting_net["embedding_width"] = descriptor.get_dim_emb()
    fitting_net["dim_descrpt"] = descriptor.get_dim_out()
    grad_force = "direct" not in fitting_net["type"]
    if not grad_force:
        fitting_net["out_dim"] = descriptor.get_dim_emb()
        if "ener" in fitting_net["type"]:
            fitting_net["return_energy"] = True
    fitting = BaseFitting(**fitting_net)
    atom_exclude_types = model_params.get("atom_exclude_types", [])
    pair_exclude_types = model_params.get("pair_exclude_types", [])

    if fitting_net["type"] == "dipole":
        modelcls = DipoleModel
    elif fitting_net["type"] == "polar":
        modelcls = PolarModel
    elif fitting_net["type"] == "dos":
        modelcls = DOSModel
    elif fitting_net["type"] in ["ener", "direct_force_ener"]:
        modelcls = EnergyModel
    else:
        raise RuntimeError(f"Unknown fitting type: {fitting_net['type']}")

    model = modelcls(
        descriptor=descriptor,
        fitting=fitting,
        type_map=model_params["type_map"],
        atom_exclude_types=atom_exclude_types,
        pair_exclude_types=pair_exclude_types,
    )
    model.model_def_script = json.dumps(model_params_old)
    return model



def get_hydra_model(model_params):
    model_params_old = model_params
    model_params = copy.deepcopy(model_params)
    ntypes = len(model_params["type_map"])
    # descriptor
    model_params["descriptor"]["ntypes"] = ntypes
    model_params["descriptor"]["type_map"] = copy.deepcopy(model_params["type_map"])
    hydra_layers = model_params["descriptor"]["hydra_layers"]
    descriptor = BaseDescriptor(**model_params["descriptor"])
    # fitting
    fitting_net = model_params.get("fitting_net", {})
    fitting_net["type"] = fitting_net.get("type", "ener")
    fitting_net["ntypes"] = descriptor.get_ntypes()
    fitting_net["type_map"] = copy.deepcopy(model_params["type_map"])
    fitting_net["mixed_types"] = descriptor.mixed_types()
    if fitting_net["type"] in ["dipole", "polar"]:
        fitting_net["embedding_width"] = descriptor.get_dim_emb()
    fitting_net["dim_descrpt"] = descriptor.get_dim_out()
    grad_force = "direct" not in fitting_net["type"]
    if not grad_force:
        fitting_net["out_dim"] = descriptor.get_dim_emb()
        if "ener" in fitting_net["type"]:
            fitting_net["return_energy"] = True

    fitting_nets = [BaseFitting(**fitting_net) for _ in range(len(hydra_layers))]
    atom_exclude_types = model_params.get("atom_exclude_types", [])
    pair_exclude_types = model_params.get("pair_exclude_types", [])



    model = HydraEnergyModel(
        descriptor=descriptor,
        fitting_nets=fitting_nets,
        type_map=model_params["type_map"],
        atom_exclude_types=atom_exclude_types,
        pair_exclude_types=pair_exclude_types,
    )
    model.model_def_script = json.dumps(model_params_old)
    return model



def get_model(model_params):
<<<<<<< HEAD
    if "spin" in model_params:
        return get_spin_model(model_params)
    elif "use_srtab" in model_params:
        return get_zbl_model(model_params)
    elif "hydra_layers" in model_params["descriptor"]:
        return get_hydra_model(model_params)
=======
    model_type = model_params.get("type", "standard")
    if model_type == "standard":
        if "spin" in model_params:
            return get_spin_model(model_params)
        elif "use_srtab" in model_params:
            return get_zbl_model(model_params)
        else:
            return get_standard_model(model_params)
>>>>>>> 05323f3b
    else:
        return BaseModel.get_class_by_type(model_type).get_model(model_params)


__all__ = [
    "BaseModel",
    "get_model",
    "DPModelCommon",
    "EnergyModel",
    "DipoleModel",
    "PolarModel",
    "DOSModel",
    "FrozenModel",
    "SpinModel",
    "SpinEnergyModel",
    "DPZBLModel",
    "make_model",
    "make_hessian_model",
    "HydraEnergyModel"
]<|MERGE_RESOLUTION|>--- conflicted
+++ resolved
@@ -243,23 +243,16 @@
 
 
 def get_model(model_params):
-<<<<<<< HEAD
-    if "spin" in model_params:
-        return get_spin_model(model_params)
-    elif "use_srtab" in model_params:
-        return get_zbl_model(model_params)
-    elif "hydra_layers" in model_params["descriptor"]:
-        return get_hydra_model(model_params)
-=======
     model_type = model_params.get("type", "standard")
     if model_type == "standard":
         if "spin" in model_params:
             return get_spin_model(model_params)
         elif "use_srtab" in model_params:
             return get_zbl_model(model_params)
+        elif "hydra_layers" in model_params["descriptor"]:
+            return get_hydra_model(model_params)
         else:
             return get_standard_model(model_params)
->>>>>>> 05323f3b
     else:
         return BaseModel.get_class_by_type(model_type).get_model(model_params)
 
