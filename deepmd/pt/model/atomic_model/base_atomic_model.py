# SPDX-License-Identifier: LGPL-3.0-or-later


import logging
from typing import (
    Callable,
    Dict,
    List,
    Optional,
    Tuple,
)

import numpy as np
import torch

from deepmd.dpmodel.atomic_model import (
    make_base_atomic_model,
)
from deepmd.dpmodel.output_def import (
    FittingOutputDef,
    OutputVariableDef,
)
from deepmd.pt.utils import (
    AtomExcludeMask,
    PairExcludeMask,
)
from deepmd.pt.utils.nlist import (
    extend_input_and_build_neighbor_list,
)
from deepmd.pt.utils.stat import (
    compute_output_stats,
)
from deepmd.pt.utils.utils import (
    to_numpy_array,
)
from deepmd.utils.path import (
    DPPath,
)

log = logging.getLogger(__name__)

BaseAtomicModel_ = make_base_atomic_model(torch.Tensor)


class BaseAtomicModel(BaseAtomicModel_):
    def __init__(
        self,
        atom_exclude_types: List[int] = [],
        pair_exclude_types: List[Tuple[int, int]] = [],
    ):
        super().__init__()
        self.reinit_atom_exclude(atom_exclude_types)
        self.reinit_pair_exclude(pair_exclude_types)

    def reinit_atom_exclude(
        self,
        exclude_types: List[int] = [],
    ):
        self.atom_exclude_types = exclude_types
        if exclude_types == []:
            self.atom_excl = None
        else:
            self.atom_excl = AtomExcludeMask(self.get_ntypes(), self.atom_exclude_types)

    def reinit_pair_exclude(
        self,
        exclude_types: List[Tuple[int, int]] = [],
    ):
        self.pair_exclude_types = exclude_types
        if exclude_types == []:
            self.pair_excl = None
        else:
            self.pair_excl = PairExcludeMask(self.get_ntypes(), self.pair_exclude_types)

    # to make jit happy...
    def make_atom_mask(
        self,
        atype: torch.Tensor,
    ) -> torch.Tensor:
        """The atoms with type < 0 are treated as virutal atoms,
        which serves as place-holders for multi-frame calculations
        with different number of atoms in different frames.

        Parameters
        ----------
        atype
            Atom types. >= 0 for real atoms <0 for virtual atoms.

        Returns
        -------
        mask
            True for real atoms and False for virutal atoms.

        """
        # supposed to be supported by all backends
        return atype >= 0

    def atomic_output_def(self) -> FittingOutputDef:
        old_def = self.fitting_output_def()
        old_list = list(old_def.get_data().values())
        return FittingOutputDef(
            old_list  # noqa:RUF005
            + [
                OutputVariableDef(
                    name="mask",
                    shape=[1],
                    reduciable=False,
                    r_differentiable=False,
                    c_differentiable=False,
                )
            ]
        )

    def forward_common_atomic(
        self,
        extended_coord: torch.Tensor,
        extended_atype: torch.Tensor,
        nlist: torch.Tensor,
        mapping: Optional[torch.Tensor] = None,
        fparam: Optional[torch.Tensor] = None,
        aparam: Optional[torch.Tensor] = None,
    ) -> Dict[str, torch.Tensor]:
        """Common interface for atomic inference.

        This method accept extended coordinates, extended atom typs, neighbor list,
        and predict the atomic contribution of the fit property.

        Parameters
        ----------
        extended_coord
            extended coodinates, shape: nf x (nall x 3)
        extended_atype
            extended atom typs, shape: nf x nall
            for a type < 0 indicating the atomic is virtual.
        nlist
            neighbor list, shape: nf x nloc x nsel
        mapping
            extended to local index mapping, shape: nf x nall
        fparam
            frame parameters, shape: nf x dim_fparam
        aparam
            atomic parameter, shape: nf x nloc x dim_aparam

        Returns
        -------
        ret_dict
            dict of output atomic properties.
            should implement the definition of `fitting_output_def`.
            ret_dict["mask"] of shape nf x nloc will be provided.
            ret_dict["mask"][ff,ii] == 1 indicating the ii-th atom of the ff-th frame is real.
            ret_dict["mask"][ff,ii] == 0 indicating the ii-th atom of the ff-th frame is virtual.

        """
        _, nloc, _ = nlist.shape
        atype = extended_atype[:, :nloc]

        if self.pair_excl is not None:
            pair_mask = self.pair_excl(nlist, extended_atype)
            # exclude neighbors in the nlist
            nlist = torch.where(pair_mask == 1, nlist, -1)

        ext_atom_mask = self.make_atom_mask(extended_atype)
        ret_dict = self.forward_atomic(
            extended_coord,
            torch.where(ext_atom_mask, extended_atype, 0),
            nlist,
            mapping=mapping,
            fparam=fparam,
            aparam=aparam,
        )

        # nf x nloc
        atom_mask = ext_atom_mask[:, :nloc].to(torch.int32)
        if self.atom_excl is not None:
            atom_mask *= self.atom_excl(atype)

        for kk in ret_dict.keys():
            out_shape = ret_dict[kk].shape
            ret_dict[kk] = (
                ret_dict[kk].reshape([out_shape[0], out_shape[1], -1])
                * atom_mask[:, :, None]
            ).view(out_shape)
        ret_dict["mask"] = atom_mask

        return ret_dict

    def serialize(self) -> dict:
        return {
            "atom_exclude_types": self.atom_exclude_types,
            "pair_exclude_types": self.pair_exclude_types,
        }

    def get_forward_wrapper_func(self) -> Callable[..., torch.Tensor]:
        """Get a forward wrapper of the atomic model for output bias calculation."""

        def model_forward(coord, atype, box, fparam=None, aparam=None):
            with torch.no_grad():  # it's essential for pure torch forward function to use auto_batchsize
                (
                    extended_coord,
                    extended_atype,
                    mapping,
                    nlist,
                ) = extend_input_and_build_neighbor_list(
                    coord,
                    atype,
                    self.get_rcut(),
                    self.get_sel(),
                    mixed_types=self.mixed_types(),
                    box=box,
                )
                atomic_ret = self.forward_common_atomic(
                    extended_coord,
                    extended_atype,
                    nlist,
                    mapping=mapping,
                    fparam=fparam,
                    aparam=aparam,
                )
                return {kk: vv.detach() for kk, vv in atomic_ret.items()}

        return model_forward

    def compute_or_load_stat(
        self,
        sampled_func,
        stat_file_path: Optional[DPPath] = None,
    ):
        """
        Compute or load the statistics parameters of the model,
        such as mean and standard deviation of descriptors or the energy bias of the fitting net.
        When `sampled` is provided, all the statistics parameters will be calculated (or re-calculated for update),
        and saved in the `stat_file_path`(s).
        When `sampled` is not provided, it will check the existence of `stat_file_path`(s)
        and load the calculated statistics parameters.

        Parameters
        ----------
        sampled_func
            The sampled data frames from different data systems.
        stat_file_path
            The path to the statistics files.
        """
        raise NotImplementedError

    def change_out_bias(
        self,
        merged,
        origin_type_map,
        full_type_map,
        bias_adjust_mode="change-by-statistic",
    ) -> None:
        """Change the output bias according to the input data and the pretrained model.

        Parameters
        ----------
        merged : Union[Callable[[], List[dict]], List[dict]]
            - List[dict]: A list of data samples from various data systems.
                Each element, `merged[i]`, is a data dictionary containing `keys`: `torch.Tensor`
                originating from the `i`-th data system.
            - Callable[[], List[dict]]: A lazy function that returns data samples in the above format
                only when needed. Since the sampling process can be slow and memory-intensive,
                the lazy function helps by only sampling once.
        origin_type_map : List[str]
            The original type_map in dataset, they are targets to change the output bias.
        full_type_map : List[str]
            The full type_map in pre-trained model
        bias_adjust_mode : str
            The mode for changing output bias : ['change-by-statistic', 'set-by-statistic']
            'change-by-statistic' : perform predictions on labels of target dataset,
                    and do least square on the errors to obtain the target shift as bias.
            'set-by-statistic' : directly use the statistic output bias in the target dataset.
        """
        sorter = np.argsort(full_type_map)
        missing_types = [t for t in origin_type_map if t not in full_type_map]
        assert (
            not missing_types
        ), f"Some types are not in the pre-trained model: {list(missing_types)} !"
        idx_type_map = sorter[
            np.searchsorted(full_type_map, origin_type_map, sorter=sorter)
        ]
        original_bias = self.get_out_bias()
        if bias_adjust_mode == "change-by-statistic":
            delta_bias = compute_output_stats(
                merged,
                self.get_ntypes(),
                keys=["energy"],
                model_forward=self.get_forward_wrapper_func(),
<<<<<<< HEAD
                keys=self.fitting_output_def().keys(),
            )
            self.set_out_bias(delta_bias, add=True)
        elif bias_adjust_mode == "set-by-statistic":
            bias_atom = compute_output_stats(
                merged, self.get_ntypes(), keys=self.fitting_output_def().keys()
            )
=======
            )["energy"]
            self.set_out_bias(delta_bias, add=True)
        elif bias_adjust_mode == "set-by-statistic":
            bias_atom = compute_output_stats(
                merged,
                self.get_ntypes(),
                keys=["energy"],
            )["energy"]
>>>>>>> 8e0cc90e
            self.set_out_bias(bias_atom)
        else:
            raise RuntimeError("Unknown bias_adjust_mode mode: " + bias_adjust_mode)
        bias_atom = self.get_out_bias()
        log.info(
            f"Change output bias of {origin_type_map!s} "
            f"from {to_numpy_array(original_bias[idx_type_map]).reshape(-1)!s} "
            f"to {to_numpy_array(bias_atom[idx_type_map]).reshape(-1)!s}."
        )<|MERGE_RESOLUTION|>--- conflicted
+++ resolved
@@ -285,15 +285,6 @@
                 self.get_ntypes(),
                 keys=["energy"],
                 model_forward=self.get_forward_wrapper_func(),
-<<<<<<< HEAD
-                keys=self.fitting_output_def().keys(),
-            )
-            self.set_out_bias(delta_bias, add=True)
-        elif bias_adjust_mode == "set-by-statistic":
-            bias_atom = compute_output_stats(
-                merged, self.get_ntypes(), keys=self.fitting_output_def().keys()
-            )
-=======
             )["energy"]
             self.set_out_bias(delta_bias, add=True)
         elif bias_adjust_mode == "set-by-statistic":
@@ -302,7 +293,6 @@
                 self.get_ntypes(),
                 keys=["energy"],
             )["energy"]
->>>>>>> 8e0cc90e
             self.set_out_bias(bias_atom)
         else:
             raise RuntimeError("Unknown bias_adjust_mode mode: " + bias_adjust_mode)
